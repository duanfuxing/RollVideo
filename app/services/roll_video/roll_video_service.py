import os
import logging
import platform
from typing import Dict, Tuple, List, Optional, Union
from PIL import Image

from renderer import TextRenderer, VideoRenderer
from config import DEFAULT_OPTIMIZATION_CONFIG

# 配置日志
logger = logging.getLogger(__name__)


class RollVideoService:
    """滚动视频制作服务"""

    def __init__(self):
        """初始化滚动视频服务"""
        # 获取fonts目录
        self.fonts_dir = os.path.join(
            os.path.dirname(os.path.abspath(__file__)), "fonts"
        )
        
        # 检查字体文件
        self.available_fonts = self._get_available_fonts()
        
        # 默认使用自定义字体，如果没有则使用系统默认字体
        if self.available_fonts:
            self.default_font_path = self.available_fonts[0]
            logger.info(f"将使用自定义字体: {os.path.basename(self.default_font_path)}")
        else:
            # 系统默认字体路径，根据实际情况调整
            self.default_font_path = self.get_system_default_font()
            logger.warning(
                f"未找到自定义字体，将使用系统默认字体: {self.default_font_path}"
            )
        
        # 检测系统的CPU核心数，用于决定默认线程数
        self.cpu_count = os.cpu_count() or 4
        logger.info(f"检测到系统CPU核心数: {self.cpu_count}")

    def _get_available_fonts(self, font_name: Optional[str] = None) -> List[str]:
        """
        获取可用的字体文件
        
        Args:
            font_name: 可选的指定字体名称（可以不包含扩展名）
            
        Returns:
            可用字体文件路径列表
        """
        fonts = []
        
        # 如果指定了字体名称，首先尝试查找匹配的字体
        if font_name:
            # 如果是完整路径且文件存在
            if os.path.isfile(font_name):
                logger.info(f"使用指定字体路径: {font_name}")
                return [font_name]
                
            # 获取不带扩展名的字体名称（用于匹配）
            base_name = os.path.basename(font_name)
            name_without_ext = os.path.splitext(base_name)[0]
            
            # 在fonts目录中查找匹配的字体
            if os.path.isdir(self.fonts_dir):
                # 精确匹配（包括扩展名）
                for file in os.listdir(self.fonts_dir):
                    if file.lower() == base_name.lower():
                        found_font = os.path.join(self.fonts_dir, file)
                        logger.info(f"找到精确匹配字体: {found_font}")
                        return [found_font]
                
                # 精确匹配（不包括扩展名）
                for file in os.listdir(self.fonts_dir):
                    file_without_ext = os.path.splitext(file)[0]
                    if file_without_ext.lower() == name_without_ext.lower():
                        found_font = os.path.join(self.fonts_dir, file)
                        logger.info(f"找到字体名匹配: {found_font}")
                        return [found_font]
                
            logger.warning(f"找不到指定字体: {font_name}")
        
        # 如果未指定字体或未找到指定字体，扫描字体目录
        if os.path.isdir(self.fonts_dir):
            # 优先选择方正黑体简体
            fz_font = os.path.join(self.fonts_dir, "FangZhengHeiTiJianTi.ttf")
            if os.path.isfile(fz_font):
                fonts.append(fz_font)
            
            # 添加目录中的其他ttf/otf字体
            for file in os.listdir(self.fonts_dir):
                if file.lower().endswith((".ttf", ".otf", ".ttc")) and file not in [
                    "FangZhengHeiTiJianTi.ttf",
                ]:
                    fonts.append(os.path.join(self.fonts_dir, file))
        
        return fonts

    def get_system_default_font(self) -> str:
        """根据不同操作系统获取默认字体路径"""
        system = platform.system()

        if system == "Darwin":  # macOS
            return "/System/Library/Fonts/PingFang.ttc"
        elif system == "Windows":
            return "C:\\Windows\\Fonts\\msyh.ttc"  # 微软雅黑
        elif system == "Linux":
            # 尝试常见的Linux字体路径
            font_paths = [
                "/usr/share/fonts/truetype/dejavu/DejaVuSans.ttf",
                "/usr/share/fonts/truetype/droid/DroidSansFallbackFull.ttf",
            ]
            for path in font_paths:
                if os.path.exists(path):
                    return path
            return "/usr/share/fonts/truetype/dejavu/DejaVuSans.ttf"  # 默认返回
        else:
            logger.warning(f"未知操作系统: {system}，使用备用字体")
            return "/usr/share/fonts/truetype/dejavu/DejaVuSans.ttf"

    def get_font_path(self, font_path: Optional[str] = None) -> str:
        """
        获取字体文件路径
        
        Args:
            font_path: 指定的字体路径或字体名称
            
        Returns:
            有效的字体文件路径
        """
        # 如果未指定字体路径，使用默认字体
        if not font_path:
            return self.default_font_path
            
        # 尝试使用_get_available_fonts方法查找匹配的字体
        available_fonts = self._get_available_fonts(font_path)
        
        # 如果找到匹配的字体，使用第一个
        if available_fonts:
            return available_fonts[0]
        
        # 如果找不到指定字体，记录警告并使用系统字体
        logger.warning(f"找不到指定字体，将使用系统默认字体")
        return self.get_system_default_font()

    def list_available_fonts(self) -> List[str]:
        """列出所有可用的字体文件名"""
        return [os.path.basename(font) for font in self.available_fonts]

    def create_roll_video(
        self,
        text: str,
        output_path: str,
        width: int = 1080,
        height: int = 1920,
        font_path: Optional[str] = None,
        font_size: int = 40,
        font_color: Tuple[int, int, int] = (255, 255, 255),
        bg_color: Union[Tuple[int, int, int], Tuple[int, int, int, Union[int, float]]] = (
            0, # 默认黑色背景，不透明
            0,
            0,
            255,
        ),
        line_spacing: int = 20,
        char_spacing: int = 0,
        fps: int = 30,
        scroll_speed: int = 2,
        audio_path: Optional[str] = None,
<<<<<<< HEAD
        worker_threads: Optional[int] = None,
        transparent_codec: Optional[str] = None,
=======
        scale_factor: float = 0.75,   # 默认缩放因子改为0.75以获得更好性能
        frame_skip: int = 2          # 默认跳帧率改为2以获得更好性能
>>>>>>> 430ff374
    ) -> Dict[str, Union[str, bool]]:
        """
        创建滚动视频，自动根据透明度选择编码策略和输出格式。
        
        编码策略:
          - 透明背景: 使用指定的透明编码器输出为 .mov 或 .webm 格式
          - 不透明背景: 优先尝试 GPU 加速 (h264_nvenc)，失败后回退到 CPU 编码 (libx264)，输出为 .mp4 格式
        
        编码器和输出格式选择:
          - 当 bg_color 的 alpha 通道小于 255 时，启用透明编码
          - 透明视频将根据 transparent_codec 参数选择合适的编码器和输出格式
        
        性能优化:
          - 可以通过 worker_threads 指定帧处理的线程数
        
        Args:
            text: 要展示的文本内容
            output_path: 期望的输出视频路径（扩展名会被自动调整，根据透明度和编码器选项）
            width: 视频宽度（像素）
            height: 视频高度（像素）
            font_path: 字体文件路径，不指定则使用默认字体
            font_size: 字体大小（像素）
            font_color: 字体颜色，RGB元组 (R,G,B)
            bg_color: 背景颜色，可以是RGB元组 (r,g,b) 或RGBA元组 (r,g,b,a)
                     a为透明度，0表示完全透明，255表示完全不透明
                     也支持浮点数alpha值（0.0-1.0）
            line_spacing: 行间距（像素）
            char_spacing: 字符间距（像素）
            fps: 视频帧率（帧/秒）
            scroll_speed: 滚动速度（像素/帧）
            audio_path: 可选的音频文件路径，将被合并到视频中
            worker_threads: 用于帧处理的工作线程数
                           默认值为系统CPU核心数（最大为8）
                           增加可提高渲染速度，但也会增加内存占用
            transparent_codec: 透明视频编码器选择，可选值:
                             "prores_4444" - 高质量，较大文件（默认），输出为.mov
                             "prores_422" - 中等质量，中等文件大小，输出为.mov
                             "vp9" - 较低质量，最小文件大小，输出为.webm
        Returns:
            包含处理结果的字典: 
            {
                "status": "success" 或 "error",
                "message": 处理结果消息,
                "output_path": 实际输出的视频文件路径
            }
        """
        try:
            # --- 决定透明度需求和编码策略 --- 
            normalized_bg_color = list(bg_color)
            if len(normalized_bg_color) == 3:
                normalized_bg_color.append(255) # RGB 转 RGBA，默认不透明
            elif len(normalized_bg_color) == 4 and isinstance(normalized_bg_color[3], float):
                 # 将 float alpha (0.0-1.0) 转为 int (0-255)
                if 0 <= normalized_bg_color[3] <= 1:
                    normalized_bg_color[3] = int(normalized_bg_color[3] * 255)
                else:
                    normalized_bg_color[3] = int(normalized_bg_color[3]) # 超出范围直接取整
            # 确保 alpha 值在 0-255 范围内
            normalized_bg_color[3] = max(0, min(255, normalized_bg_color[3])) 
            bg_color_final = tuple(normalized_bg_color)

            transparency_required = bg_color_final[3] < 255
            
            # 根据透明度需求确定输出格式和编码器
            output_dir = os.path.dirname(os.path.abspath(output_path))
            base_name = os.path.splitext(os.path.basename(output_path))[0]
            
            if transparency_required:
                # 根据选择的透明视频编码器设置参数
                if transparent_codec == "prores_4444":
                    preferred_codec = "prores_ks" 
                    actual_output_path = os.path.join(output_dir, f"{base_name}.mov")
                    logger.info("检测到透明背景需求，将使用 ProRes 4444 编码器输出 .mov 文件。")
                elif transparent_codec == "prores_422":
                    preferred_codec = "prores_ks_422"
                    actual_output_path = os.path.join(output_dir, f"{base_name}.mov")
                    logger.info("检测到透明背景需求，将使用 ProRes 422HQ 编码器输出 .mov 文件。")
                elif transparent_codec == "vp9":
                    preferred_codec = "libvpx-vp9"
                    actual_output_path = os.path.join(output_dir, f"{base_name}.webm")
                    logger.info("检测到透明背景需求，将使用 VP9 编码器输出 .webm 文件。")
                else:
                    # 默认使用 ProRes 4444
                    preferred_codec = "prores_ks"
                    actual_output_path = os.path.join(output_dir, f"{base_name}.mov")
                    logger.info(f"未知的透明编码器选项: {transparent_codec}，将使用默认的 ProRes 4444 编码器。")
            else:
                preferred_codec = "h264_nvenc" # 优先尝试 GPU H.264 编码
                actual_output_path = os.path.join(output_dir, f"{base_name}.mp4")
                logger.info("无透明背景需求，将优先尝试 GPU (h264_nvenc) 输出 .mp4 文件。")
            # --- 结束决策 --- 

            logger.info(f"开始创建滚动视频，实际输出路径: {actual_output_path}")
            
            # 确保输出目录存在
            os.makedirs(output_dir, exist_ok=True)
            
            # 获取有效的字体路径
            font_path = self.get_font_path(font_path)
            
            # 创建文字渲染器 (使用最终确定的bg_color)
            text_renderer = TextRenderer(
                width=width,
                font_path=font_path,
                font_size=font_size,
                font_color=tuple(font_color),
                bg_color=bg_color_final,
                line_spacing=int(font_size * line_spacing), # 使用 font_size * line_spacing
                char_spacing=char_spacing,
            )

            # 将文本渲染为图片，并获取文本实际高度
            logger.info("将文本渲染为图片...")
            text_image, text_actual_height = text_renderer.render_text_to_image(text, min_height=height)
            logger.info(f"文本实际高度: {text_actual_height}px, 渲染图像总高度: {text_image.height}px")

            # 设置线程数和缓冲区大小
            worker_threads = worker_threads if worker_threads is not None else DEFAULT_OPTIMIZATION_CONFIG.get("worker_threads", min(self.cpu_count, 8))
            transparent_codec = transparent_codec if transparent_codec is not None else DEFAULT_OPTIMIZATION_CONFIG.get("transparent_codec", "prores_4444")
            frame_buffer_size = min(int(fps * 0.8), 24)

            # 设置资源参数
            resources = {
                "worker_threads": worker_threads,
                "frame_buffer_size": frame_buffer_size,
                "transparent_codec": transparent_codec
            }
            
            resource_info = ", ".join([f"{k}: {v}" for k, v in resources.items() if v is not None])
            logger.info(f"资源配置: {resource_info}")

            # 创建视频渲染器，传递优化参数
            video_renderer = VideoRenderer(
                width=width, 
                height=height, 
                fps=fps, 
                scroll_speed=scroll_speed,
                worker_threads=worker_threads,
                frame_buffer_size=frame_buffer_size,
            )

            # 创建滚动视频，传递决策结果
            logger.info("开始创建滚动视频...")
            final_output_path = video_renderer.create_scrolling_video(
                image=text_image,
                output_path=actual_output_path, # 使用自动调整后的路径
                text_actual_height=text_actual_height,
                transparency_required=transparency_required, # 传递透明度需求
                preferred_codec=preferred_codec, # 传递首选编码器
                audio_path=audio_path,
                bg_color=bg_color_final, # 传递最终的bg_color供非透明路径使用
                transparent_codec=transparent_codec # 传递透明编码器选择
            )

            logger.info(f"滚动视频创建完成: {final_output_path}")

            return {
                "status": "success",
                "message": "滚动视频创建成功",
                "output_path": final_output_path,
            }

        except Exception as e:
            logger.error(f"创建滚动视频失败: {str(e)}", exc_info=True)
            return {
                "status": "error",
                "message": f"创建滚动视频失败: {str(e)}",
                "output_path": None,
            }<|MERGE_RESOLUTION|>--- conflicted
+++ resolved
@@ -5,7 +5,6 @@
 from PIL import Image
 
 from renderer import TextRenderer, VideoRenderer
-from config import DEFAULT_OPTIMIZATION_CONFIG
 
 # 配置日志
 logger = logging.getLogger(__name__)
@@ -34,10 +33,6 @@
             logger.warning(
                 f"未找到自定义字体，将使用系统默认字体: {self.default_font_path}"
             )
-        
-        # 检测系统的CPU核心数，用于决定默认线程数
-        self.cpu_count = os.cpu_count() or 4
-        logger.info(f"检测到系统CPU核心数: {self.cpu_count}")
 
     def _get_available_fonts(self, font_name: Optional[str] = None) -> List[str]:
         """
@@ -163,67 +158,50 @@
             0,
             255,
         ),
-        line_spacing: int = 20,
+        line_spacing: float = 0.5, # 行间距比例因子，相对于字体大小
         char_spacing: int = 0,
         fps: int = 30,
         scroll_speed: int = 2,
         audio_path: Optional[str] = None,
-<<<<<<< HEAD
-        worker_threads: Optional[int] = None,
-        transparent_codec: Optional[str] = None,
-=======
         scale_factor: float = 0.75,   # 默认缩放因子改为0.75以获得更好性能
         frame_skip: int = 2          # 默认跳帧率改为2以获得更好性能
->>>>>>> 430ff374
     ) -> Dict[str, Union[str, bool]]:
         """
-        创建滚动视频，自动根据透明度选择编码策略和输出格式。
-        
-        编码策略:
-          - 透明背景: 使用指定的透明编码器输出为 .mov 或 .webm 格式
-          - 不透明背景: 优先尝试 GPU 加速 (h264_nvenc)，失败后回退到 CPU 编码 (libx264)，输出为 .mp4 格式
-        
-        编码器和输出格式选择:
-          - 当 bg_color 的 alpha 通道小于 255 时，启用透明编码
-          - 透明视频将根据 transparent_codec 参数选择合适的编码器和输出格式
-        
-        性能优化:
-          - 可以通过 worker_threads 指定帧处理的线程数
+        创建滚动视频，自动根据透明度选择CPU/GPU和格式。
+        透明: CPU + prores_ks + mov
+        不透明: 尝试 GPU (h264_nvenc) 回退 CPU (libx264) + mp4
         
         Args:
             text: 要展示的文本内容
-            output_path: 期望的输出视频路径（扩展名会被自动调整，根据透明度和编码器选项）
-            width: 视频宽度（像素）
-            height: 视频高度（像素）
+            output_path: 期望的输出视频路径（扩展名会被自动调整）
+            width: 视频宽度
+            height: 视频高度
             font_path: 字体文件路径，不指定则使用默认字体
-            font_size: 字体大小（像素）
-            font_color: 字体颜色，RGB元组 (R,G,B)
-            bg_color: 背景颜色，可以是RGB元组 (r,g,b) 或RGBA元组 (r,g,b,a)
-                     a为透明度，0表示完全透明，255表示完全不透明
-                     也支持浮点数alpha值（0.0-1.0）
-            line_spacing: 行间距（像素）
-            char_spacing: 字符间距（像素）
-            fps: 视频帧率（帧/秒）
-            scroll_speed: 滚动速度（像素/帧）
-            audio_path: 可选的音频文件路径，将被合并到视频中
-            worker_threads: 用于帧处理的工作线程数
-                           默认值为系统CPU核心数（最大为8）
-                           增加可提高渲染速度，但也会增加内存占用
-            transparent_codec: 透明视频编码器选择，可选值:
-                             "prores_4444" - 高质量，较大文件（默认），输出为.mov
-                             "prores_422" - 中等质量，中等文件大小，输出为.mov
-                             "vp9" - 较低质量，最小文件大小，输出为.webm
+            font_size: 字体大小
+            font_color: 字体颜色 (R,G,B)，可以是列表或元组
+            bg_color: 背景颜色，可以是RGB(A)元组或列表(r,g,b)或(r,g,b,a)，a为透明度(0-255或0.0-1.0)
+            line_spacing: 行间距比例因子 (例如 0.5 表示行间距为字体大小的一半)
+            char_spacing: 字符间距
+            fps: 视频帧率
+            scroll_speed: 滚动速度(像素/帧)
+            audio_path: 可选的音频文件路径
+            scale_factor: 缩放因子(0.5-1.0)，小于1时降低处理分辨率以提高速度
+            frame_skip: 跳帧率，大于1时减少渲染帧以提高速度
+            
         Returns:
-            包含处理结果的字典: 
-            {
-                "status": "success" 或 "error",
-                "message": 处理结果消息,
-                "output_path": 实际输出的视频文件路径
-            }
+            包含处理结果的字典
         """
         try:
+            # --- 参数类型转换和预处理 ---
+            # 确保颜色是元组
+            font_color_tuple = tuple(font_color) if isinstance(font_color, list) else font_color
+            bg_color_tuple = tuple(bg_color) if isinstance(bg_color, list) else bg_color
+            
+            # 计算实际行间距（像素）
+            actual_line_spacing_pixels = int(font_size * line_spacing)
+
             # --- 决定透明度需求和编码策略 --- 
-            normalized_bg_color = list(bg_color)
+            normalized_bg_color = list(bg_color_tuple)
             if len(normalized_bg_color) == 3:
                 normalized_bg_color.append(255) # RGB 转 RGBA，默认不透明
             elif len(normalized_bg_color) == 4 and isinstance(normalized_bg_color[3], float):
@@ -238,29 +216,45 @@
 
             transparency_required = bg_color_final[3] < 255
             
+            # 限制缩放因子范围
+            if scale_factor < 0.5:
+                scale_factor = 0.5
+                logger.warning(f"缩放因子太小，已调整为最小值0.5")
+            elif scale_factor > 1.0:
+                scale_factor = 1.0
+                logger.warning(f"缩放因子不应大于1.0，已调整为1.0")
+                
+            # 限制跳帧率范围
+            if frame_skip < 1:
+                frame_skip = 1
+                logger.warning(f"跳帧率不能小于1，已调整为1")
+                
+            # 应用缩放因子（如果不是1.0）
+            render_width = width
+            render_height = height
+            render_font_size = font_size
+            render_line_spacing = actual_line_spacing_pixels
+            render_scroll_speed = scroll_speed
+            
+            if scale_factor < 1.0 and not transparency_required:
+                logger.info(f"使用缩放因子: {scale_factor}，降低处理分辨率以提高速度")
+                render_width = int(width * scale_factor)
+                render_height = int(height * scale_factor)
+                render_font_size = int(font_size * scale_factor)
+                render_line_spacing = int(actual_line_spacing_pixels * scale_factor)
+                render_scroll_speed = max(1, int(scroll_speed * scale_factor))
+                logger.info(f"原始分辨率: {width}x{height}, 渲染分辨率: {render_width}x{render_height}")
+                logger.info(f"原始字体大小: {font_size}, 渲染字体大小: {render_font_size}")
+                logger.info(f"原始滚动速度: {scroll_speed}, 渲染滚动速度: {render_scroll_speed}")
+            
             # 根据透明度需求确定输出格式和编码器
             output_dir = os.path.dirname(os.path.abspath(output_path))
             base_name = os.path.splitext(os.path.basename(output_path))[0]
             
             if transparency_required:
-                # 根据选择的透明视频编码器设置参数
-                if transparent_codec == "prores_4444":
-                    preferred_codec = "prores_ks" 
-                    actual_output_path = os.path.join(output_dir, f"{base_name}.mov")
-                    logger.info("检测到透明背景需求，将使用 ProRes 4444 编码器输出 .mov 文件。")
-                elif transparent_codec == "prores_422":
-                    preferred_codec = "prores_ks_422"
-                    actual_output_path = os.path.join(output_dir, f"{base_name}.mov")
-                    logger.info("检测到透明背景需求，将使用 ProRes 422HQ 编码器输出 .mov 文件。")
-                elif transparent_codec == "vp9":
-                    preferred_codec = "libvpx-vp9"
-                    actual_output_path = os.path.join(output_dir, f"{base_name}.webm")
-                    logger.info("检测到透明背景需求，将使用 VP9 编码器输出 .webm 文件。")
-                else:
-                    # 默认使用 ProRes 4444
-                    preferred_codec = "prores_ks"
-                    actual_output_path = os.path.join(output_dir, f"{base_name}.mov")
-                    logger.info(f"未知的透明编码器选项: {transparent_codec}，将使用默认的 ProRes 4444 编码器。")
+                preferred_codec = "prores_ks" # 高质量透明编码（CPU）
+                actual_output_path = os.path.join(output_dir, f"{base_name}.mov")
+                logger.info("检测到透明背景需求，将使用 CPU (prores_ks) 输出 .mov 文件。")
             else:
                 preferred_codec = "h264_nvenc" # 优先尝试 GPU H.264 编码
                 actual_output_path = os.path.join(output_dir, f"{base_name}.mp4")
@@ -275,45 +269,25 @@
             # 获取有效的字体路径
             font_path = self.get_font_path(font_path)
             
-            # 创建文字渲染器 (使用最终确定的bg_color)
+            # 创建文字渲染器 (使用最终确定的bg_color和计算后的行距)
             text_renderer = TextRenderer(
-                width=width,
+                width=render_width,
                 font_path=font_path,
-                font_size=font_size,
-                font_color=tuple(font_color),
-                bg_color=bg_color_final,
-                line_spacing=int(font_size * line_spacing), # 使用 font_size * line_spacing
+                font_size=render_font_size,
+                font_color=font_color_tuple, # 使用转换后的元组
+                bg_color=bg_color_final, 
+                line_spacing=render_line_spacing, # 使用计算后的像素值
                 char_spacing=char_spacing,
             )
 
             # 将文本渲染为图片，并获取文本实际高度
             logger.info("将文本渲染为图片...")
-            text_image, text_actual_height = text_renderer.render_text_to_image(text, min_height=height)
+            text_image, text_actual_height = text_renderer.render_text_to_image(text, min_height=render_height)
             logger.info(f"文本实际高度: {text_actual_height}px, 渲染图像总高度: {text_image.height}px")
 
-            # 设置线程数和缓冲区大小
-            worker_threads = worker_threads if worker_threads is not None else DEFAULT_OPTIMIZATION_CONFIG.get("worker_threads", min(self.cpu_count, 8))
-            transparent_codec = transparent_codec if transparent_codec is not None else DEFAULT_OPTIMIZATION_CONFIG.get("transparent_codec", "prores_4444")
-            frame_buffer_size = min(int(fps * 0.8), 24)
-
-            # 设置资源参数
-            resources = {
-                "worker_threads": worker_threads,
-                "frame_buffer_size": frame_buffer_size,
-                "transparent_codec": transparent_codec
-            }
-            
-            resource_info = ", ".join([f"{k}: {v}" for k, v in resources.items() if v is not None])
-            logger.info(f"资源配置: {resource_info}")
-
-            # 创建视频渲染器，传递优化参数
+            # 创建视频渲染器
             video_renderer = VideoRenderer(
-                width=width, 
-                height=height, 
-                fps=fps, 
-                scroll_speed=scroll_speed,
-                worker_threads=worker_threads,
-                frame_buffer_size=frame_buffer_size,
+                width=render_width, height=render_height, fps=fps, scroll_speed=render_scroll_speed
             )
 
             # 创建滚动视频，传递决策结果
@@ -326,7 +300,7 @@
                 preferred_codec=preferred_codec, # 传递首选编码器
                 audio_path=audio_path,
                 bg_color=bg_color_final, # 传递最终的bg_color供非透明路径使用
-                transparent_codec=transparent_codec # 传递透明编码器选择
+                frame_skip=frame_skip # 传递跳帧率
             )
 
             logger.info(f"滚动视频创建完成: {final_output_path}")
